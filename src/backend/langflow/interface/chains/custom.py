--- conflicted
+++ resolved
@@ -97,11 +97,7 @@
 
 
 class CombineDocsChain(CustomChain):
-<<<<<<< HEAD
-    """Implementation of initialize_agent function"""
-=======
     """Implementation of load_qa_chain function"""
->>>>>>> 327ad839
 
     @staticmethod
     def function_name():
