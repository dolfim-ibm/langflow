--- conflicted
+++ resolved
@@ -21,11 +21,13 @@
 export default function GeneralPage() {
   const setCurrentFlowId = useFlowsManagerStore(
     (state) => state.setCurrentFlowId,
+    (state) => state.setCurrentFlowId,
   );
 
   const { scrollId } = useParams();
 
   const [inputState, setInputState] = useState<patchUserInputStateType>(
+    CONTROL_PATCH_USER_STATE,
     CONTROL_PATCH_USER_STATE,
   );
 
@@ -94,73 +96,6 @@
           />
         )}
         {hasStore && (
-<<<<<<< HEAD
-          <Form.Root
-            onSubmit={(event) => {
-              event.preventDefault();
-              handleSaveKey(apikey, handleInput);
-            }}
-          >
-            <Card x-chunk="dashboard-04-chunk-2" id="api">
-              <CardHeader>
-                <CardTitle>Store API Key</CardTitle>
-                <CardDescription>
-                  {(hasApiKey && !validApiKey
-                    ? INVALID_API_KEY
-                    : !hasApiKey
-                      ? NO_API_KEY
-                      : "") + INSERT_API_KEY}
-                </CardDescription>
-              </CardHeader>
-              <CardContent>
-                <div className="flex w-full flex-col gap-3">
-                  <div className="flex w-full gap-4">
-                    <Form.Field name="apikey" className="w-full">
-                      <InputComponent
-                        id="apikey"
-                        onChange={(value) => {
-                          handleInput({ target: { name: "apikey", value } });
-                        }}
-                        value={apikey}
-                        isForm
-                        password={true}
-                        placeholder="Insert your API Key"
-                        className="w-full"
-                      />
-                      <Form.Message
-                        match="valueMissing"
-                        className="field-invalid"
-                      >
-                        Please enter your API Key
-                      </Form.Message>
-                    </Form.Field>
-                  </div>
-                  <span className="pr-1 text-xs text-muted-foreground">
-                    {CREATE_API_KEY}{" "}
-                    <a
-                      className="text-high-indigo underline"
-                      href="https://langflow.store/"
-                      target="_blank"
-                    >
-                      langflow.store
-                    </a>
-                  </span>
-                </div>
-              </CardContent>
-              <CardFooter className="border-t px-6 py-4">
-                <Form.Submit asChild>
-                  <Button
-                    loading={loadingApiKey}
-                    type="submit"
-                    data-testid="api-key-save-button-store"
-                  >
-                    Save
-                  </Button>
-                </Form.Submit>
-              </CardFooter>
-            </Card>
-          </Form.Root>
-=======
           <StoreApiKeyFormComponent
             apikey={apikey}
             handleInput={handleInput}
@@ -169,7 +104,6 @@
             validApiKey={validApiKey}
             hasApiKey={hasApiKey}
           />
->>>>>>> f22b2b2a
         )}
       </div>
     </div>
