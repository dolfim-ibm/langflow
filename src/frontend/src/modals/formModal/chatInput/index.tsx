import { useEffect } from "react";
import IconComponent from "../../../components/genericIconComponent";
<<<<<<< HEAD
import { chatInputType } from "../../../types/components";
=======
import { Textarea } from "../../../components/ui/textarea";
>>>>>>> dda8676d
import { classNames } from "../../../utils/utils";

export default function ChatInput({
  lockChat,
  chatValue,
  sendMessage,
  setChatValue,
  inputRef,
  noInput,
}: chatInputType): JSX.Element {
  useEffect(() => {
    if (!lockChat && inputRef.current) {
      inputRef.current.focus();
    }
  }, [lockChat, inputRef]);

  useEffect(() => {
    if (inputRef.current) {
      inputRef.current.style.height = "inherit"; // Reset the height
      inputRef.current.style.height = `${inputRef.current.scrollHeight}px`; // Set it to the scrollHeight
    }
  }, [chatValue]);

  return (
    <div className="relative">
<<<<<<< HEAD
      <textarea
        onKeyDown={(event): void => {
=======
      <Textarea
        onKeyDown={(event) => {
>>>>>>> dda8676d
          if (event.key === "Enter" && !lockChat && !event.shiftKey) {
            sendMessage();
          }
        }}
        rows={1}
        ref={inputRef}
        disabled={lockChat || noInput}
        style={{
          resize: "none",
          bottom: `${inputRef?.current?.scrollHeight}px`,
          maxHeight: "150px",
          overflow: `${
            inputRef.current && inputRef.current.scrollHeight > 150
              ? "auto"
              : "hidden"
          }`,
        }}
        value={lockChat ? "Thinking..." : chatValue}
        onChange={(e): void => {
          setChatValue(e.target.value);
        }}
        className={classNames(
          lockChat
            ? " form-modal-lock-true bg-input"
            : noInput
            ? "form-modal-no-input bg-input"
            : " form-modal-lock-false bg-background",

          "form-modal-lockchat"
        )}
        placeholder={
          noInput
            ? "No chat input variables found. Click to run your flow."
            : "Send a message..."
        }
      />
      <div className="form-modal-send-icon-position">
        <button
          className={classNames(
            "form-modal-send-button",
            noInput
              ? "bg-high-indigo text-background"
              : chatValue === ""
              ? "text-primary"
              : "bg-chat-send text-background"
          )}
          disabled={lockChat}
          onClick={(): void => sendMessage()}
        >
          {lockChat ? (
            <IconComponent
              name="Lock"
              className="form-modal-lock-icon"
              aria-hidden="true"
            />
          ) : noInput ? (
            <IconComponent
              name="Sparkles"
              className="form-modal-play-icon"
              aria-hidden="true"
            />
          ) : (
            <IconComponent
              name="LucideSend"
              className="form-modal-send-icon "
              aria-hidden="true"
            />
          )}
        </button>
      </div>
    </div>
  );
}<|MERGE_RESOLUTION|>--- conflicted
+++ resolved
@@ -1,10 +1,7 @@
 import { useEffect } from "react";
 import IconComponent from "../../../components/genericIconComponent";
-<<<<<<< HEAD
 import { chatInputType } from "../../../types/components";
-=======
 import { Textarea } from "../../../components/ui/textarea";
->>>>>>> dda8676d
 import { classNames } from "../../../utils/utils";
 
 export default function ChatInput({
@@ -30,13 +27,8 @@
 
   return (
     <div className="relative">
-<<<<<<< HEAD
-      <textarea
-        onKeyDown={(event): void => {
-=======
       <Textarea
         onKeyDown={(event) => {
->>>>>>> dda8676d
           if (event.key === "Enter" && !lockChat && !event.shiftKey) {
             sendMessage();
           }
