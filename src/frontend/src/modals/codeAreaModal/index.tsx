--- conflicted
+++ resolved
@@ -1,11 +1,4 @@
-<<<<<<< HEAD
-// organize-imports-ignore
-import { useContext, useEffect, useRef, useState } from "react";
-import { PopUpContext } from "../../contexts/popUpContext";
-import AceEditor from "react-ace";
-=======
 import "ace-builds/src-noconflict/ace";
->>>>>>> 207e76a0
 import "ace-builds/src-noconflict/ext-language_tools";
 import "ace-builds/src-noconflict/mode-python";
 import "ace-builds/src-noconflict/theme-github";
@@ -14,17 +7,13 @@
 import "ace-builds/src-noconflict/ace";
 // import "ace-builds/webpack-resolver";
 import { TerminalSquare } from "lucide-react";
-import { ReactNode, useContext, useState } from "react";
+import { ReactNode, useContext, useEffect, useState } from "react";
 import AceEditor from "react-ace";
 import { Button } from "../../components/ui/button";
 import { CODE_PROMPT_DIALOG_SUBTITLE } from "../../constants";
 import { alertContext } from "../../contexts/alertContext";
 import { darkContext } from "../../contexts/darkContext";
-<<<<<<< HEAD
 import { postCustomComponent, postValidateCode } from "../../controllers/API";
-=======
-import { postValidateCode } from "../../controllers/API";
->>>>>>> 207e76a0
 import { APIClassType } from "../../types/api";
 import {
   Tabs,
@@ -32,17 +21,15 @@
   TabsList,
   TabsTrigger,
 } from "../../components/ui/tabs";
+import BaseModal from "../baseModal";
 
 export default function CodeAreaModal({
   value,
   setValue,
   nodeClass,
   setNodeClass,
-<<<<<<< HEAD
+  children,
   dynamic,
-=======
-  children,
->>>>>>> 207e76a0
 }: {
   setValue: (value: string) => void;
   value: string;
@@ -53,66 +40,26 @@
 }) {
   const [code, setCode] = useState(value);
   const { dark } = useContext(darkContext);
-<<<<<<< HEAD
+  const [height, setHeight] = useState(null);
   const { setErrorData, setSuccessData } = useContext(alertContext);
-  const [activeTab, setActiveTab] = useState("0");
   const [error, setError] = useState<{
     detail: { error: string; traceback: string };
   }>(null);
-  const { closePopUp, setCloseEdit } = useContext(PopUpContext);
-  const { setErrorData, setSuccessData } = useContext(alertContext);
-
-  function setModalOpen(x: boolean) {
-    if (x === false) {
-      setCloseEdit("codearea");
-      closePopUp();
-    }
-  }
-  console.log(dynamic);
 
   useEffect(() => {
-    setValue(code);
-  }, [code, setValue]);
+    handleClick();
+  }, [])
 
   function handleClick() {
-    setLoading(true);
     if (!dynamic) {
       postValidateCode(code)
         .then((apiReturn) => {
-          setLoading(false);
           if (apiReturn.data) {
             let importsErrors = apiReturn.data.imports.errors;
             let funcErrors = apiReturn.data.function.errors;
             if (funcErrors.length === 0 && importsErrors.length === 0) {
               setSuccessData({
                 title: "Code is ready to run",
-=======
-  const { setErrorData, setSuccessData } = useContext(alertContext);
-
-  function handleClick() {
-    postValidateCode(code)
-      .then((apiReturn) => {
-        if (apiReturn.data) {
-          let importsErrors = apiReturn.data.imports.errors;
-          let funcErrors = apiReturn.data.function.errors;
-          if (funcErrors.length === 0 && importsErrors.length === 0) {
-            setSuccessData({
-              title: "Code is ready to run",
-            });
-            setValue(code);
-            setOpen(false);
-          } else {
-            if (funcErrors.length !== 0) {
-              setErrorData({
-                title: "There is an error in your function",
-                list: funcErrors,
-              });
-            }
-            if (importsErrors.length !== 0) {
-              setErrorData({
-                title: "There is an error in your imports",
-                list: importsErrors,
->>>>>>> 207e76a0
               });
               // setValue(code);
             } else {
@@ -136,7 +83,6 @@
           }
         })
         .catch((_) => {
-          setLoading(false);
           setErrorData({
             title: "There is something wrong with this code, please review it",
           });
@@ -147,39 +93,34 @@
           const { data } = apiReturn;
           if (data) {
             setNodeClass(data);
-            setModalOpen(false);
+            setOpen(false);
           }
         })
         .catch((err) => {
-          setErrorData({
-            title:
-              "There is something wrong with this code, please see the error on the errors tab",
-          });
-          console.log(err.response.data);
           setError(err.response.data);
         });
     }
-    // axios.get("/api/v1/custom_component_error").catch((err) => {
+  }
 
-    // })
-  }
-  const tabs = [{ name: "code" }, { name: "errors" }];
+  useEffect(() => {
+    // Function to be executed after the state changes
+    const delayedFunction = setTimeout(() => {
+      if (error?.detail.error !== undefined) {
+        //trigger to update the height, does not really apply any height
+        setHeight("90%");
+      }
+      //600 to happen after the transition of 500ms
+    }, 600);
+
+    // Cleanup function to clear the timeout if the component unmounts or the state changes again
+    return () => {
+      clearTimeout(delayedFunction);
+    };
+  }, [error, setHeight]);
 
   const [open, setOpen] = useState(false);
 
   return (
-<<<<<<< HEAD
-    <Dialog open={true} onOpenChange={setModalOpen}>
-      <DialogTrigger></DialogTrigger>
-      <DialogContent className="min-w-[80vw]">
-        <DialogHeader>
-          <DialogTitle className="flex items-center">
-            <span className="pr-2">Edit Code</span>
-            <TerminalSquare
-              strokeWidth={1.5}
-              className="h-6 w-6 pl-1 text-primary "
-              aria-hidden="true"
-=======
     <BaseModal open={open} setOpen={setOpen}>
       <BaseModal.Trigger>{children}</BaseModal.Trigger>
       <BaseModal.Header description={CODE_PROMPT_DIALOG_SUBTITLE}>
@@ -196,6 +137,7 @@
             <AceEditor
               value={code}
               mode="python"
+              height={height ?? "100%"}
               highlightActiveLine={true}
               showPrintMargin={false}
               fontSize={14}
@@ -207,81 +149,15 @@
                 setCode(value);
               }}
               className="h-full w-full rounded-lg border-[1px] border-border custom-scroll"
->>>>>>> 207e76a0
             />
-          </DialogTitle>
-          <DialogDescription>{CODE_PROMPT_DIALOG_SUBTITLE}</DialogDescription>
-        </DialogHeader>
-        <Tabs
-          defaultValue={"0"}
-          className="h-full w-full overflow-hidden rounded-md border bg-muted text-center"
-          onValueChange={(value) => setActiveTab(value)}
-        >
-          <div className="flex h-72 flex-col items-start px-2">
-            <TabsList>
-              {tabs.map((tab, index) => (
-                <TabsTrigger
-                  disabled={index === 1 && error?.detail.error === undefined}
-                  key={index}
-                  value={index.toString()}
-                >
-                  <span
-                    className={
-                      error?.detail.error !== undefined && index === 1
-                        ? "text-destructive"
-                        : ""
-                    }
-                  >
-                    {tab.name}
-                  </span>
-                </TabsTrigger>
-              ))}
-            </TabsList>
-            {tabs.map((tab, index) => (
-              <TabsContent
-                value={index.toString()}
-                className="mt-1 h-full w-full overflow-hidden px-4 pb-4"
-              >
-                {tab.name === "code" ? (
-                  <div className="h-full w-full">
-                    <AceEditor
-                      value={code}
-                      mode="python"
-                      highlightActiveLine={true}
-                      showPrintMargin={false}
-                      fontSize={14}
-                      showGutter
-                      enableLiveAutocompletion
-                      theme={dark ? "twilight" : "github"}
-                      name="CodeEditor"
-                      onChange={(value) => {
-                        setCode(value);
-                      }}
-                      className="h-full w-full rounded-lg border-[1px] border-gray-300 custom-scroll dark:border-gray-600"
-                    />
-                  </div>
-                ) : (
-                  <div className="flex h-full  w-full flex-col overflow-scroll bg-red-200 p-2 text-left custom-scroll">
-                    <h1 className="text-lg text-red-600">
-                      {error?.detail?.error}
-                    </h1>
-                    <span className="w-full border border-red-300"></span>
-                    <div className="text-sm text-red-500">
-                      {error?.detail?.traceback}
-                    </div>
-                  </div>
-                )}
-              </TabsContent>
-            ))}
           </div>
-        </Tabs>
-        <DialogFooter>
-          <Button className="mt-3" onClick={handleClick} type="submit">
-            {/* {loading?(<Loading/>):'Check & Save'} */}
-            Check & Save
-          </Button>
-        </DialogFooter>
-      </DialogContent>
-    </Dialog>
+          <div className="flex h-fit w-full justify-end">
+            <Button className="mt-3" onClick={handleClick} type="submit">
+              Check & Save
+            </Button>
+          </div>
+        </div>
+      </BaseModal.Content>
+    </BaseModal>
   );
 }