[tool.poetry]
name = "langflow"
version = "0.2.13"
description = "A Python package with a built-in web application"
authors = ["Logspace <contact@logspace.ai>"]
maintainers = [
    "Cristhian Zanforlin <cristhian.lousa@gmail.com>",
    "Gabriel Almeida <gabriel@logspace.ai>",
    "Gustavo Schaedler <gustavopoa@gmail.com>",
    "Lucas Eduoli <lucaseduoli@gmail.com>",
    "Otávio Anovazzi <otavio2204@gmail.com>",
]
repository = "https://github.com/logspace-ai/langflow"
license = "MIT"
readme = "README.md"
keywords = ["nlp", "langchain", "openai", "gpt", "gui"]
packages = [{ include = "langflow", from = "src/backend" }]
include = ["src/backend/langflow/*", "src/backend/langflow/**/*"]


[tool.poetry.scripts]
langflow = "langflow.__main__:main"

[tool.poetry.dependencies]
python = ">=3.9,<3.11"
fastapi = "^0.99.0"
uvicorn = "^0.22.0"
beautifulsoup4 = "^4.12.2"
google-search-results = "^2.4.1"
google-api-python-client = "^2.79.0"
typer = "^0.9.0"
gunicorn = "^20.1.0"
langchain = "^0.0.219"
openai = "^0.27.8"
pandas = "^2.0.0"
chromadb = "^0.3.21"
huggingface-hub = "^0.15.0"
rich = "^13.4.2"
llama-cpp-python = "~0.1.0"
networkx = "^3.1"
unstructured = "^0.7.0"
pypdf = "^3.11.0"
lxml = "^4.9.2"
pysrt = "^1.1.2"
fake-useragent = "^1.1.3"
docstring-parser = "^0.15"
psycopg2-binary = "^2.9.6"
pyarrow = "^12.0.0"
tiktoken = "~0.4.0"
wikipedia = "^1.4.0"
<<<<<<< HEAD
langchain-serve = { version = ">0.0.49", optional = true }
=======
langchain-serve = { version = ">0.0.51", optional = true }
>>>>>>> 0b727f8b
qdrant-client = "^1.3.0"
websockets = "^10.3"
weaviate-client = "^3.21.0"
jina = "3.15.2"
sentence-transformers = "^2.2.2"
ctransformers = "^0.2.10"
cohere = "^4.11.0"
python-multipart = "^0.0.6"
sqlmodel = "^0.0.8"
faiss-cpu = "^1.7.4"
anthropic = "^0.3.0"
orjson = "^3.9.1"
multiprocess = "^0.70.14"
cachetools = "^5.3.1"
types-cachetools = "^5.3.0.5"
appdirs = "^1.4.4"
pinecone-client = "^2.2.2"
supabase = "^1.0.3"
pymongo = "^4.4.0"
certifi = "^2023.5.7"
google-cloud-aiplatform = "^1.26.1"
psycopg = "^3.1.9"
psycopg-binary = "^3.1.9"

[tool.poetry.dev-dependencies]
black = "^23.1.0"
ipykernel = "^6.21.2"
mypy = "^1.1.1"
ruff = "^0.0.254"
httpx = "^0.23.3"
pytest = "^7.2.2"
types-requests = "^2.28.11"
requests = "^2.28.0"
pytest-cov = "^4.0.0"
pandas-stubs = "^2.0.0.230412"
types-pillow = "^9.5.0.2"
types-appdirs = "^1.4.3.5"
types-pyyaml = "^6.0.12.8"


[tool.poetry.extras]
deploy = ["langchain-serve"]

[tool.pytest.ini_options]
minversion = "6.0"
addopts = "-ra"
testpaths = ["tests", "integration"]
console_output_style = "progress"
filterwarnings = ["ignore::DeprecationWarning"]
log_cli = true


[tool.ruff]
line-length = 120

[build-system]
requires = ["poetry-core"]
build-backend = "poetry.core.masonry.api"<|MERGE_RESOLUTION|>--- conflicted
+++ resolved
@@ -48,11 +48,7 @@
 pyarrow = "^12.0.0"
 tiktoken = "~0.4.0"
 wikipedia = "^1.4.0"
-<<<<<<< HEAD
-langchain-serve = { version = ">0.0.49", optional = true }
-=======
 langchain-serve = { version = ">0.0.51", optional = true }
->>>>>>> 0b727f8b
 qdrant-client = "^1.3.0"
 websockets = "^10.3"
 weaviate-client = "^3.21.0"
